--- conflicted
+++ resolved
@@ -497,10 +497,6 @@
 fluxes.aPAR_Cab_eta = aPAR_Cab_eta;
 fluxes.GPP    = Actot*12/1000000000;  % [kg C m-2 s-1]      gross primary production
 fluxes.NEE      = (Actot-Resp)*12/1000000000; % [kg C m-2 s-1]      net primary production
-<<<<<<< HEAD
-fluxes.NEE      = (Resp-Actot)*12/1000000000; % [kg C m-2 s-1]      net primary production
-=======
->>>>>>> a16e8c28
 
 thermal.Ta    = Ta;       % [oC]                air temperature (as in input)
 thermal.Ts    = Ts;       % [oC]                soil temperature, sunlit and shaded [2x1]

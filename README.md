# STEMMUS_SCOPE

<<<<<<< HEAD
Integrated code of SCOPE and STEMMUS.

## Run the model

You need the python package
[PyStemmusScope](https://pystemmusscope.readthedocs.io/en/latest/index.html).
See the relevant instructions for `Users` or `Developers` on how to run the
model.

### Users

As a user, you don't need to have a MATLAB license to run the STEMMUS-SCOPE
model. The workflow is executed using python and MATLAB Runtime on a Unix-like
system. Follow this
[instruction](https://pystemmusscope.readthedocs.io/en/latest/readme_link.html#users).

### Developers

If you want to contribute to the development of STEMMUS_SCOPE,
have a look at the [contribution guidelines](CONTRIBUTING.md).

### Dataflow of STEMMUS_SCOPE on CRIB:

[CRIB](https://crib.utwente.nl/) is the ITC Geospatial Computing Platform.

1. Data required by the model are in a folder named "input" under project
    directory on CRIB. This folder includes:

    - Plumber2_data: the forcing/driving data provided by PLUMBER2.
    - SoilProperty: the soil texture data and soil hydraulic parameters.

    Below the directory explanations are from [SCOPE
    documentation](https://scope-model.readthedocs.io/en/latest/directories.html):

    - directional: the observer’s zenith and azimuth angles.(only used for
      multi-angle simulations (if the option ‘directional’ is switched on in
      parameters).
    - fluspect_parameters: absorption spectra of different leaf components are
      provided, according to PROSPECT 3.1, as well as Fluspect input: standard
      spectra for PSI and PSII.
    - leafangles: example leaf inclination distribution data are provided.
    - radiationdata: RTMo.m calculates spectra based on MODTRAN5 outputs (T-18
      system).Note that in the input data (files as well as the spreadsheet),
      the broadband input radiation may be provided. SCOPE linearly scales the
      input spectra of the optical and the thermal domain in such a way that
      the spectrally integrated input shortwave and long-wave radiation matches
      with the measured values.
    - soil_spectra: the soil spectrum is provided. Note that it is also possible
      to simulate a soil reflectance spectrum with the BSM model. In that case,
      the values for the BSM model parameters are taken from the input data, and
      the archived spectra in this folder are not used.
    - input_data.xlsx: the input to SCOPE model is provided. It
      provides parameter inputs for PROSPECT, leaf_biochemical, fluorescence,
      soil, canopy, aerodynamic, angles, photosynthetic temperature dependence
      functional parameters, etc.

2. Config file: it is a text file that sets the paths **required** by the
    model. For example, see `config_file_crib.txt` in this repository. This file
    includes:

    - SoilPropertyPath: a path to soil texture data and soil hydraulic
      parameters.
    - InputPath: this is the working/running directory of the model and should
      include the data of `directional`, `fluspect_parameters`, `leafangles`,
      `radiationdata`, `soil_spectra`, and `input_data.xlsx`.
    - OutputPath: this is the base path to store outputs of the model. When the
    model runs, it creates `sitename_timestamped` directories under this
    path.
    - ForcingPath: a path to the forcing/driving data.
    - ForcingFileName: name of the forcing file in a netcdf format. Currently,
      the model runs at the site scale. For example, if we put the
      `FI-Hyy_1996-2014_FLUXNET2015_Met.nc` here, the model runs at the `FI-Hyy` site.
    - NumberOfTimeSteps: total number of time steps which model runs for. It can be
      `NA` or a number. Examples: `NumberOfTimeSteps=17520` runs the model for one year a
      half-hour time step i.e. `365*24*2=17520`. `NumberOfTimeSteps=NA` runs the
      model for all time steps in which the forcing data are available.

### Workflow of STEMMUS_SCOPE on CRIB:

1. The model reads the `ForcingFile` e.g. `FI-Hyy_1996-2014_FLUXNET2015_Met.nc`
  from "ForcingPath" and extracts forcing variables in `.dat` format using
  `filesread.m`. The `.dat` files are stored in the "InputPath" directory. In
  addition, the model reads the site information i.e. the location and
  vegetation parameters.
2. The model reads the soil parameters from "SoilPropertyPath" using
    `soilpropertyread.m`.
3. Some constants are loaded using `Constant.m`.
4. The model runs step by step until the whole simulation period  is completed
    i.e till the last time step of the forcing data.
5. The results are saved as binary files temporarily. Then, the binary files are
    converted to `.csv` files and stored in a `sitename_timestamped` output
    directory under "OutputPath". A netcdf file is also created in the same
    directory, see [csv_to_nc/README](./utils/csv_to_nc/README.md).

### Dataflow of STEMMUS_SCOPE on Snellius:

[Snellius](https://servicedesk.surfsara.nl/wiki/display/WIKI/Snellius) is the
Dutch National supercomputer hosted at SURF.

1. Data required by the model are in a folder named "data" in the project
    directory `einf2480` on Snellius. This directory includes:

    - forcing/plumber2_data: the forcing/driving data provided by PLUMBER2.
    - model_parameters/soil_property: the soil texture data and soil hydraulic parameters.
    - model_parameters/vegetation_property:
      - directional
      - fluspect_parameters
      - leafangles
      - radiationdata
      - soil_spectra
      - input_data.xlsx

    For the explanation of the directories see
  [Dataflow of STEMMUS_SCOPE on CRIB](#dataflow-of-stemmus_scope-on-crib).

2. Config file: it is a text file that sets the paths **required** by the model.
    For example, see [config_file_snellius.txt](config_file_snellius.txt) in
    this repository. This file includes:

    - SoilPropertyPath: a path to soil texture data and soil hydraulic
      parameters.
    - InputPath: this is the working/running directory of the model and should
      include the data of `directional`, `fluspect_parameters`, `leafangles`,
      `radiationdata`, `soil_spectra`, and `input_data.xlsx`.
    - OutputPath: this is the base path to store outputs of the model. When
      the model runs, it creates `sitename_timestamped` directories under
      this path.
    - ForcingPath: a path to the forcing/driving data.
    - ForcingFileName: name of the forcing file in a netcdf format. Currently,
      the model runs at the site scale. For example, if we put the
      `FI-Hyy_1996-2014_FLUXNET2015_Met.nc` here, the model runs at the `FI-Hyy` site.
    - VegetationPropertyPath: path to required data except `Plumber2_data` and `SoilProperty`.
    - NumberOfTimeSteps: total number of time steps in which model runs. It can be
      `NA` or a number. Examples: `NumberOfTimeSteps=17520` runs the model for one year a
      half-hour time step i.e. `365*24*2=17520`. `NumberOfTimeSteps=NA` runs the
      model for all time steps in which the forcing data are available.

### Workflow of STEMMUS_SCOPE on Snellius:

This is the same as the workflow of STEMMUS_SCOPE on crib, see section
[Workflow of STEMMUS_SCOPE on CRIB](#workflow-of-stemmus_scope-on-crib).
=======
`STEMMUS_SCOPE` serves as an integrated code of SCOPE and STEMMUS.

SCOPE is a radiative transfer and energy balance model, and STEMMUS model is a two-phase mass and heat transfer model. For more information about the coupling between these two models, please check [this reference](https://gmd.copernicus.org/articles/14/1379/2021/).

<img width="500" alt="Logo" src=./docs/assets/imgs/coupling_scheme.png>
(by Zeng & Su, 2021)

## Running STEMMUS_SCOPE

```mermaid
flowchart LR
  subgraph Platform
    direction RL
    b[Snellius]
    c[CRIB]
    d[Your own machine]
  end
  A(Data)
  Platform --> A
  B(Config file)
  A --> B
  C{{Run model}}
  B --> C
  click b "https://github.com/EcoExtreML/STEMMUS_SCOPE/tree/main/docs/STEMMUS_SCOPE_on_Snellius.md" "Run STEMMUS_SCOPE on Snellius" _blank
  click c "https://github.com/EcoExtreML/STEMMUS_SCOPE/tree/main/docs/STEMMUS_SCOPE_on_CRIB.md" "Run STEMMUS_SCOPE on CRIB" _blank
  click d "https://github.com/EcoExtreML/STEMMUS_SCOPE/tree/main/docs/STEMMUS_SCOPE_on_local_device.md" "Run STEMMUS_SCOPE on your own machine" _blank
```
About how to run `STEMMUS_SCOPE` on Snellius, check [this document](./docs/STEMMUS_SCOPE_on_Snellius.md).

If you want to run `STEMMUS_SCOPE` on CRIB, check [this document](./docs/STEMMUS_SCOPE_on_CRIB.md).

If you want to run `STEMMUS_SCOPE` on your own machine, check [this document](./docs/STEMMUS_SCOPE_on_local_device.md).

## Contributing

If you want to contribute to the development of `STEMMUS_SCOPE`,
have a look at the [contribution guidelines](CONTRIBUTING.md).

## How to cite us
[![RSD](https://img.shields.io/badge/rsd-ecoextreml-00a3e3.svg)](https://research-software-directory.org/projects/ecoextreml)
<!-- [![DOI](https://zenodo.org/badge/DOI/<replace-with-created-DOI>.svg)](https://doi.org/<replace-with-created-DOI>) -->

<!--TODO: add links to zenodo. -->
More information will follow soon.
>>>>>>> e210eede
<|MERGE_RESOLUTION|>--- conflicted
+++ resolved
@@ -1,149 +1,6 @@
 # STEMMUS_SCOPE
 
-<<<<<<< HEAD
 Integrated code of SCOPE and STEMMUS.
-
-## Run the model
-
-You need the python package
-[PyStemmusScope](https://pystemmusscope.readthedocs.io/en/latest/index.html).
-See the relevant instructions for `Users` or `Developers` on how to run the
-model.
-
-### Users
-
-As a user, you don't need to have a MATLAB license to run the STEMMUS-SCOPE
-model. The workflow is executed using python and MATLAB Runtime on a Unix-like
-system. Follow this
-[instruction](https://pystemmusscope.readthedocs.io/en/latest/readme_link.html#users).
-
-### Developers
-
-If you want to contribute to the development of STEMMUS_SCOPE,
-have a look at the [contribution guidelines](CONTRIBUTING.md).
-
-### Dataflow of STEMMUS_SCOPE on CRIB:
-
-[CRIB](https://crib.utwente.nl/) is the ITC Geospatial Computing Platform.
-
-1. Data required by the model are in a folder named "input" under project
-    directory on CRIB. This folder includes:
-
-    - Plumber2_data: the forcing/driving data provided by PLUMBER2.
-    - SoilProperty: the soil texture data and soil hydraulic parameters.
-
-    Below the directory explanations are from [SCOPE
-    documentation](https://scope-model.readthedocs.io/en/latest/directories.html):
-
-    - directional: the observer’s zenith and azimuth angles.(only used for
-      multi-angle simulations (if the option ‘directional’ is switched on in
-      parameters).
-    - fluspect_parameters: absorption spectra of different leaf components are
-      provided, according to PROSPECT 3.1, as well as Fluspect input: standard
-      spectra for PSI and PSII.
-    - leafangles: example leaf inclination distribution data are provided.
-    - radiationdata: RTMo.m calculates spectra based on MODTRAN5 outputs (T-18
-      system).Note that in the input data (files as well as the spreadsheet),
-      the broadband input radiation may be provided. SCOPE linearly scales the
-      input spectra of the optical and the thermal domain in such a way that
-      the spectrally integrated input shortwave and long-wave radiation matches
-      with the measured values.
-    - soil_spectra: the soil spectrum is provided. Note that it is also possible
-      to simulate a soil reflectance spectrum with the BSM model. In that case,
-      the values for the BSM model parameters are taken from the input data, and
-      the archived spectra in this folder are not used.
-    - input_data.xlsx: the input to SCOPE model is provided. It
-      provides parameter inputs for PROSPECT, leaf_biochemical, fluorescence,
-      soil, canopy, aerodynamic, angles, photosynthetic temperature dependence
-      functional parameters, etc.
-
-2. Config file: it is a text file that sets the paths **required** by the
-    model. For example, see `config_file_crib.txt` in this repository. This file
-    includes:
-
-    - SoilPropertyPath: a path to soil texture data and soil hydraulic
-      parameters.
-    - InputPath: this is the working/running directory of the model and should
-      include the data of `directional`, `fluspect_parameters`, `leafangles`,
-      `radiationdata`, `soil_spectra`, and `input_data.xlsx`.
-    - OutputPath: this is the base path to store outputs of the model. When the
-    model runs, it creates `sitename_timestamped` directories under this
-    path.
-    - ForcingPath: a path to the forcing/driving data.
-    - ForcingFileName: name of the forcing file in a netcdf format. Currently,
-      the model runs at the site scale. For example, if we put the
-      `FI-Hyy_1996-2014_FLUXNET2015_Met.nc` here, the model runs at the `FI-Hyy` site.
-    - NumberOfTimeSteps: total number of time steps which model runs for. It can be
-      `NA` or a number. Examples: `NumberOfTimeSteps=17520` runs the model for one year a
-      half-hour time step i.e. `365*24*2=17520`. `NumberOfTimeSteps=NA` runs the
-      model for all time steps in which the forcing data are available.
-
-### Workflow of STEMMUS_SCOPE on CRIB:
-
-1. The model reads the `ForcingFile` e.g. `FI-Hyy_1996-2014_FLUXNET2015_Met.nc`
-  from "ForcingPath" and extracts forcing variables in `.dat` format using
-  `filesread.m`. The `.dat` files are stored in the "InputPath" directory. In
-  addition, the model reads the site information i.e. the location and
-  vegetation parameters.
-2. The model reads the soil parameters from "SoilPropertyPath" using
-    `soilpropertyread.m`.
-3. Some constants are loaded using `Constant.m`.
-4. The model runs step by step until the whole simulation period  is completed
-    i.e till the last time step of the forcing data.
-5. The results are saved as binary files temporarily. Then, the binary files are
-    converted to `.csv` files and stored in a `sitename_timestamped` output
-    directory under "OutputPath". A netcdf file is also created in the same
-    directory, see [csv_to_nc/README](./utils/csv_to_nc/README.md).
-
-### Dataflow of STEMMUS_SCOPE on Snellius:
-
-[Snellius](https://servicedesk.surfsara.nl/wiki/display/WIKI/Snellius) is the
-Dutch National supercomputer hosted at SURF.
-
-1. Data required by the model are in a folder named "data" in the project
-    directory `einf2480` on Snellius. This directory includes:
-
-    - forcing/plumber2_data: the forcing/driving data provided by PLUMBER2.
-    - model_parameters/soil_property: the soil texture data and soil hydraulic parameters.
-    - model_parameters/vegetation_property:
-      - directional
-      - fluspect_parameters
-      - leafangles
-      - radiationdata
-      - soil_spectra
-      - input_data.xlsx
-
-    For the explanation of the directories see
-  [Dataflow of STEMMUS_SCOPE on CRIB](#dataflow-of-stemmus_scope-on-crib).
-
-2. Config file: it is a text file that sets the paths **required** by the model.
-    For example, see [config_file_snellius.txt](config_file_snellius.txt) in
-    this repository. This file includes:
-
-    - SoilPropertyPath: a path to soil texture data and soil hydraulic
-      parameters.
-    - InputPath: this is the working/running directory of the model and should
-      include the data of `directional`, `fluspect_parameters`, `leafangles`,
-      `radiationdata`, `soil_spectra`, and `input_data.xlsx`.
-    - OutputPath: this is the base path to store outputs of the model. When
-      the model runs, it creates `sitename_timestamped` directories under
-      this path.
-    - ForcingPath: a path to the forcing/driving data.
-    - ForcingFileName: name of the forcing file in a netcdf format. Currently,
-      the model runs at the site scale. For example, if we put the
-      `FI-Hyy_1996-2014_FLUXNET2015_Met.nc` here, the model runs at the `FI-Hyy` site.
-    - VegetationPropertyPath: path to required data except `Plumber2_data` and `SoilProperty`.
-    - NumberOfTimeSteps: total number of time steps in which model runs. It can be
-      `NA` or a number. Examples: `NumberOfTimeSteps=17520` runs the model for one year a
-      half-hour time step i.e. `365*24*2=17520`. `NumberOfTimeSteps=NA` runs the
-      model for all time steps in which the forcing data are available.
-
-### Workflow of STEMMUS_SCOPE on Snellius:
-
-This is the same as the workflow of STEMMUS_SCOPE on crib, see section
-[Workflow of STEMMUS_SCOPE on CRIB](#workflow-of-stemmus_scope-on-crib).
-=======
-`STEMMUS_SCOPE` serves as an integrated code of SCOPE and STEMMUS.
 
 SCOPE is a radiative transfer and energy balance model, and STEMMUS model is a two-phase mass and heat transfer model. For more information about the coupling between these two models, please check [this reference](https://gmd.copernicus.org/articles/14/1379/2021/).
 
@@ -183,8 +40,4 @@
 
 ## How to cite us
 [![RSD](https://img.shields.io/badge/rsd-ecoextreml-00a3e3.svg)](https://research-software-directory.org/projects/ecoextreml)
-<!-- [![DOI](https://zenodo.org/badge/DOI/<replace-with-created-DOI>.svg)](https://doi.org/<replace-with-created-DOI>) -->
-
-<!--TODO: add links to zenodo. -->
-More information will follow soon.
->>>>>>> e210eede
+<!-- [![DOI](https://zenodo.org/badge/DOI/<replace-with-created-DOI>.svg)](https://doi.org/<replace-with-created-DOI>) -->